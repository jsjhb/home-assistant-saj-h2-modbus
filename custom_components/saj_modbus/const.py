from typing import Optional
from dataclasses import dataclass
from homeassistant.components.sensor import (
    SensorDeviceClass,
    SensorStateClass,
    SensorEntityDescription,
)
from homeassistant.const import (
    UnitOfReactivePower,  # Replace the import for the deprecated constant
    UnitOfElectricCurrent,
    UnitOfElectricPotential,
    UnitOfEnergy,
    UnitOfFrequency,
    UnitOfPower,
    UnitOfTemperature,
    UnitOfTime,
)

from typing import Dict, NamedTuple, Any


DOMAIN = "saj_modbus"
DEFAULT_NAME = "SAJ"
DEFAULT_SCAN_INTERVAL = 60
DEFAULT_PORT = 502
CONF_SAJ_HUB = "saj_hub"
ATTR_MANUFACTURER = "SAJ Electric"


@dataclass
class SensorGroup:
    unit_of_measurement: Optional[str] = None
    icon: str = ""  # Optional
    device_class: Optional[str] = None  
    state_class: Optional[str] = None  
    force_update: bool = False  # New attribute for the group
    
@dataclass
class SajModbusSensorEntityDescription(SensorEntityDescription):
    """A class that describes SAJ H2 sensor entities."""


power_sensors_group = SensorGroup(
    unit_of_measurement=UnitOfPower.WATT,
    device_class=SensorDeviceClass.POWER,
    state_class=SensorStateClass.MEASUREMENT,
    icon="mdi:solar-power",
    force_update=True  # enable force_update for the entire group

)

voltage_sensors_group = SensorGroup(
    unit_of_measurement=UnitOfElectricPotential.VOLT,
    device_class=SensorDeviceClass.VOLTAGE,
    state_class=SensorStateClass.MEASUREMENT,
    icon="mdi:sine-wave",  
)

current_sensors_group = SensorGroup(
    unit_of_measurement=UnitOfElectricCurrent.AMPERE,
    device_class=SensorDeviceClass.CURRENT,
    state_class=SensorStateClass.MEASUREMENT,
    icon="mdi:current-dc",  
)

temperature_sensors_group = SensorGroup(
    unit_of_measurement=UnitOfTemperature.CELSIUS,
    device_class=SensorDeviceClass.TEMPERATURE,
    state_class=SensorStateClass.MEASUREMENT,
    icon="mdi:thermometer",  
)

energy_sensors_group = SensorGroup(
    unit_of_measurement=UnitOfEnergy.KILO_WATT_HOUR,
    device_class=SensorDeviceClass.ENERGY,
    state_class=SensorStateClass.TOTAL_INCREASING,
    icon="mdi:solar-power",  
)

information_sensors_group = SensorGroup(
    icon="mdi:information-outline"  
)

gfci_sensors_group = SensorGroup(
    unit_of_measurement=UnitOfElectricCurrent.MILLIAMPERE,
    device_class=SensorDeviceClass.CURRENT,
    state_class=SensorStateClass.MEASUREMENT,
    icon="mdi:current-dc"
)

iso_resistance_sensors_group = SensorGroup(
    unit_of_measurement="kΩ",  
    icon="mdi:omega"
)

battery_sensors_group = SensorGroup(
    unit_of_measurement='%',  
    device_class=SensorDeviceClass.BATTERY,
    state_class=SensorStateClass.MEASUREMENT,
    icon="mdi:battery"  
)

frequency_sensors_group = SensorGroup(
    unit_of_measurement=UnitOfFrequency.HERTZ,  # Unit in Hertz
    device_class=SensorDeviceClass.FREQUENCY,  # Classification as frequency
    state_class=SensorStateClass.MEASUREMENT,  # State is measured
    icon="mdi:sine-wave"  # Suitable icon for frequency
)

<<<<<<< HEAD
# Neue Gruppe für Zeit- bzw. Scheduling-Daten
=======

# New group for time and scheduling data
>>>>>>> cf815f33
schedule_sensors_group = SensorGroup(
    unit_of_measurement=None,
    icon="mdi:clock-outline",
    device_class=None,
    state_class=None,
)

def create_sensor_descriptions(group: SensorGroup, sensors: list) -> dict:
    descriptions = {}
    for sensor in sensors:
        
        icon = sensor.get("icon", group.icon)
        if icon and not icon.startswith("mdi:"):
            icon = f"mdi:{icon}"
        
        
        enable = sensor.get("enable", True)
        native_unit = sensor.get("unit_of_measurement", group.unit_of_measurement)
        
        descriptions[sensor["key"]] = SajModbusSensorEntityDescription(
            name=sensor["name"],
            key=sensor["key"],
            native_unit_of_measurement=native_unit,
            icon=icon,
            device_class=group.device_class,
            state_class=group.state_class,
            entity_registry_enabled_default=enable,
            force_update=group.force_update
        )
    return descriptions



power_sensors = [
    {"name": "Total Load Power", "key": "TotalLoadPower", "icon": "transmission-tower"},
    {"name": "Grid Load Power", "key": "gridPower", "icon": "power-socket"},
    {"name": "Total Grid Power", "key": "totalgridPower", "icon": "power-socket"},
    {"name": "PV Power", "key": "pvPower", "icon": "solar-power"},
    {"name": "Battery Power", "key": "batteryPower", "icon": "battery-charging-100"},
    {"name": "Inverter Power", "key": "inverterPower", "icon": "power-socket"},
    {"name": "PV1 Power", "key": "pv1Power", "icon": "flash"},
    {"name": "PV2 Power", "key": "pv2Power", "icon": "flash"},
    {"name": "PV3 Power", "key": "pv3Power", "icon": "flash", "enable": False},
    {"name": "PV4 Power", "key": "pv4Power", "icon": "flash", "enable": False},
    
    {"name": "CT Grid Power Watt", "key": "CT_GridPowerWatt", "icon": "flash", "enable": False},
    {"name": "CT Grid Power VA", "key": "CT_GridPowerVA", "icon": "flash-outline", "enable": False},
    {"name": "CT PV Power Watt", "key": "CT_PVPowerWatt", "icon": "flash", "enable": False},
    {"name": "CT PV Power VA", "key": "CT_PVPowerVA", "icon": "flash-outline", "enable": False},
    {"name": "Total Inverter Power VA", "key": "TotalInvPowerVA", "icon": "flash", "enable": False},
    {"name": "Backup Total Load Power Watt", "key": "BackupTotalLoadPowerWatt", "icon": "home-lightning-bolt", "enable": False},
    {"name": "Backup Total Load Power VA", "key": "BackupTotalLoadPowerVA", "icon": "home-lightning-bolt-outline", "enable": False},
    {"name": "R-Phase Grid Power Watt", "key": "RGridPowerWatt", "icon": "flash", "enable": False},
    {"name": "R-Phase Grid Power VA", "key": "RGridPowerVA", "icon": "flash-outline", "enable": False},
    {"name": "S-Phase Grid Power Watt", "key": "SGridPowerWatt", "icon": "flash", "enable": False},
    {"name": "S-Phase Grid Power VA", "key": "SGridPowerVA", "icon": "flash-outline", "enable": False},
    {"name": "T-Phase Grid Power Watt", "key": "TGridPowerWatt", "icon": "flash", "enable": False},
    {"name": "T-Phase Grid Power VA", "key": "TGridPowerVA", "icon": "flash-outline", "enable": False},
    
   
]



voltage_sensors = [
    {"name": "PV1 Voltage", "key": "pv1Voltage", "icon": "sine-wave"},
    {"name": "PV2 Voltage", "key": "pv2Voltage", "icon": "sine-wave"},
    {"name": "PV3 Voltage", "key": "pv3Voltage", "icon": "sine-wave", "enable": False},
    {"name": "PV4 Voltage", "key": "pv4Voltage", "icon": "sine-wave", "enable": False},
    
    {"name": "R-Phase Grid Voltage", "key": "RGridVolt", "icon": "sine-wave", "enable": False},
    {"name": "S-Phase Grid Voltage", "key": "SGridVolt", "icon": "sine-wave", "enable": False},
    {"name": "T-Phase Grid Voltage", "key": "TGridVolt", "icon": "sine-wave", "enable": False},
    
    {"name": "Battery 1 Voltage", "key": "Bat1Voltage", "icon": "flash", "enable": True},
    {"name": "Battery 2 Voltage", "key": "Bat2Voltage", "icon": "flash", "enable": False},
    {"name": "Battery 3 Voltage", "key": "Bat3Voltage", "icon": "flash", "enable": False},
    {"name": "Battery 4 Voltage", "key": "Bat4Voltage", "icon": "flash", "enable": False},
    {"name": "Battery Voltage High Protection", "key": "BatProtHigh", "icon": "alert", "enable": False},
    {"name": "Battery Voltage Low Warning", "key": "BatProtLow", "icon": "alert", "enable": False},
    {"name": "Battery Charge Voltage", "key": "Bat_Chargevoltage", "icon": "battery-charging", "enable": False},
    {"name": "Battery Discharge Cut-off Voltage", "key": "Bat_DisCutOffVolt", "icon": "battery", "enable": False},
]



frequency_sensors = [
    
    {"name": "R-Phase Grid Frequency", "key": "RGridFreq", "icon": "sine-wave", "enable": False},
    {"name": "S-Phase Grid Frequency", "key": "SGridFreq", "icon": "sine-wave", "enable": False},
    {"name": "T-Phase Grid Frequency", "key": "TGridFreq", "icon": "sine-wave", "enable": False},
    
]
    
current_sensors = [
    {"name": "PV1 Total Current", "key": "pv1TotalCurrent", "icon": "current-dc"},
    {"name": "PV2 Total Current", "key": "pv2TotalCurrent", "icon": "current-dc"},
    {"name": "PV3 Total Current", "key": "pv3TotalCurrent", "icon": "current-dc", "enable": False},
    {"name": "PV4 Total Current", "key": "pv4TotalCurrent", "icon": "current-dc", "enable": False},
   
    {"name": "R-Phase Grid Current", "key": "RGridCurr", "icon": "current-dc", "enable": False},
    {"name": "S-Phase Grid Current", "key": "SGridCurr", "icon": "current-dc", "enable": False},
    {"name": "T-Phase Grid Current", "key": "TGridCurr", "icon": "current-dc", "enable": False},
    {"name": "R-Phase Grid DC Component", "key": "RGridDCI", "icon": "current-dc", "enable": False},
    {"name": "S-Phase Grid DC Component", "key": "SGridDCI", "icon": "current-dc", "enable": False},
    {"name": "T-Phase Grid DC Component", "key": "TGridDCI", "icon": "current-dc", "enable": False},
    
    {"name": "Battery 1 Current", "key": "Bat1Current", "icon": "current-dc", "enable": True},
    {"name": "Battery 2 Current", "key": "Bat2Current", "icon": "current-dc", "enable": False},
    {"name": "Battery 3 Current", "key": "Bat3Current", "icon": "current-dc", "enable": False},
    {"name": "Battery 4 Current", "key": "Bat4Current", "icon": "current-dc", "enable": False},
    {"name": "Battery Discharge Current Limit", "key": "BatDisCurrLimit", "icon": "battery", "enable": True},
    {"name": "Battery Charge Current Limit", "key": "BatChaCurrLimit", "icon": "battery-charging", "enable": True},
]

battery_sensors = [
    {"name": "Battery Energy Percent", "key": "batEnergyPercent", "icon": "battery-charging-100", "enable": True},
    {"name": "Battery 1 SOC", "key": "Bat1SOC", "icon": "battery", "enable": True},
    {"name": "Battery 1 SOH", "key": "Bat1SOH", "icon": "battery", "enable": True},
    {"name": "Battery 2 SOC", "key": "Bat2SOC", "icon": "battery", "enable": False},
    {"name": "Battery 2 SOH", "key": "Bat2SOH", "icon": "battery", "enable": False},
    {"name": "Battery 3 SOC", "key": "Bat3SOC", "icon": "battery", "enable": False},
    {"name": "Battery 3 SOH", "key": "Bat3SOH", "icon": "battery", "enable": False},
    {"name": "Battery 4 SOC", "key": "Bat4SOC", "icon": "battery", "enable": False},
    {"name": "Battery 4 SOH", "key": "Bat4SOH", "icon": "battery", "enable": False},
]




gfci_sensors = [
    {"name": "GFCI", "key": "gfci", "icon": "current-dc", "enable": False}

]

temperature_sensors = [
    {"name": "Inverter Temperature", "key": "SinkTemp", "icon": "thermometer"},
    {"name": "Environment Temperature", "key": "AmbTemp", "icon": "thermometer-lines"},
    {"name": "Battery Temperature", "key": "BatTemp", "icon": "battery-thermometer"},
    
    {"name": "Battery 1 Temperature", "key": "Bat1Temperature", "icon": "thermometer", "enable": True},
    {"name": "Battery 2 Temperature", "key": "Bat2Temperature", "icon": "thermometer", "enable": False},
    {"name": "Battery 3 Temperature", "key": "Bat3Temperature", "icon": "thermometer", "enable": False},
    {"name": "Battery 4 Temperature", "key": "Bat4Temperature", "icon": "thermometer", "enable": False},
] 




iso_resistance_sensors = [
    {"name": "PV1+ Isolation Resistance", "key": "iso1", "icon": "omega"},
    {"name": "PV2+ Isolation Resistance", "key": "iso2", "icon": "omega"},
    {"name": "PV3+ Isolation Resistance", "key": "iso3", "icon": "omega", "enable": False},  
    {"name": "PV4+ Isolation Resistance", "key": "iso4", "icon": "omega", "enable": False},  
 
]

information_sensors = [
    {"name": "Device Type", "key": "devtype", "icon": "information-outline", "enable": False},
    {"name": "Sub Type", "key": "subtype", "icon": "information-outline", "enable": False},
    {"name": "Comms Protocol Version", "key": "commver", "icon": "information-outline", "enable": False},
    {"name": "Serial Number", "key": "sn", "icon": "information-outline", "enable": False},
    {"name": "Product Code", "key": "pc", "icon": "information-outline", "enable": False},
    {"name": "Display Software Version", "key": "dv", "icon": "information-outline", "enable": False},
    {"name": "Master Ctrl Software Version", "key": "mcv", "icon": "information-outline", "enable": False},
    {"name": "Slave Ctrl Software Version", "key": "scv", "icon": "information-outline", "enable": False},
    {"name": "Display Board Hardware Version", "key": "disphwversion", "icon": "information-outline", "enable": False},
    {"name": "Control Board Hardware Version", "key": "ctrlhwversion", "icon": "information-outline", "enable": False},
    {"name": "Power Board Hardware Version", "key": "powerhwversion", "icon": "information-outline", "enable": False},
    {"name": "Inverter Status", "key": "mpvstatus", "icon": "information-outline"},
    {"name": "Inverter Working Mode", "key": "mpvmode", "icon": "information-outline"},
    {"name": "Inverter Error Message", "key": "faultmsg", "icon": "message-alert-outline", "enable": True},
    {"name": "Direction PV", "key": "directionPV", "icon": "arrow-all"},
    {"name": "Direction Battery", "key": "directionBattery", "icon": "arrow-all"},
    {"name": "Direction Grid", "key": "directionGrid", "icon": "arrow-all"},
    {"name": "Direction Ouput", "key": "directionOutput", "icon": "arrow-all"},
    {"name": "R-Phase Grid Power Factor", "key": "RGridPowerPF", "icon": "power-plug", "enable": False},
    {"name": "S-Phase Grid Power Factor", "key": "SGridPowerPF", "icon": "power-plug", "enable": False},
    {"name": "T-Phase Grid Power Factor", "key": "TGridPowerPF", "icon": "power-plug", "enable": False},
    
    {"name": "Battery Number", "key": "BatNum", "icon": "numeric", "enable": True},
    {"name": "Battery Capacity", "key": "BatCapcity", "icon": "battery", "enable": True},
    {"name": "Battery User Capacity", "key": "BatUserCap", "icon": "battery", "enable": True},
    {"name": "Battery Online", "key": "BatOnline", "icon": "cloud", "enable": True},
    {"name": "Battery 1 Cycle Count", "key": "Bat1CycleNum", "icon": "counter", "enable": True},
    {"name": "Battery 2 Cycle Count", "key": "Bat2CycleNum", "icon": "counter", "enable": False},
    {"name": "Battery 3 Cycle Count", "key": "Bat3CycleNum", "icon": "counter", "enable": False},
    {"name": "Battery 4 Cycle Count", "key": "Bat4CycleNum", "icon": "counter", "enable": False},
    
    {"name": "Battery 1 Fault", "key": "Bat1FaultMSG", "icon": "alert", "enable": True},
    {"name": "Battery 1 Warning", "key": "Bat1WarnMSG", "icon": "alert", "enable": True},
<<<<<<< HEAD
    {"name": "Battery 2 Fault", "key": "Bat2FaultMSG", "icon": "alert", "enable": True},
    {"name": "Battery 2 Warning", "key": "Bat2WarnMSG", "icon": "alert", "enable": True},
    {"name": "Battery 3 Fault", "key": "Bat3FaultMSG", "icon": "alert", "enable": True},
    {"name": "Battery 3 Warning", "key": "Bat3WarnMSG", "icon": "alert", "enable": True},
    {"name": "Battery 4 Fault", "key": "Bat4FaultMSG", "icon": "alert", "enable": True},
    {"name": "Battery 4 Warning", "key": "Bat4WarnMSG", "icon": "alert", "enable": True},

    {"name": "Passive Charge Enable", "key": "PassiveChargeEnable", "icon": "information-outline", "enable": False},
    {"name": "Passive GridChargePower", "key": "PassiveGridChargePower", "icon": "information-outline", "enable": False},
    {"name": "Passive GridDisChargePower", "key": "PassiveGridDischargePower", "icon": "information-outline", "enable": False},
    {"name": "Passive BatteryChargePower", "key": "PassiveBatChargePower", "icon": "information-outline", "enable": False},
    {"name": "Passive BatteryDisChargePower", "key": "PassiveBatDisChargePower", "icon": "information-outline", "enable": False},
    {"name": "Battery OnGridDisDepth", "key": "BatOnGridDisDepth", "icon": "information-outline", "enable": False},
    {"name": "Battery OffGridDisChargeDepth", "key": "BatOffGridDisDepth", "icon": "information-outline", "enable": False},
    {"name": "Battery ChargeDepth", "key": "BatChargeDepth", "icon": "information-outline", "enable": False},
    {"name": "Battery Charge Power Limit", "key": "BatChargePower", "icon": "information-outline", "enable": False},
    {"name": "Battery Discharge Power Limit", "key": "BatDischargePower", "icon": "information-outline", "enable": False},
    {"name": "Grid max Charge Power", "key": "GridChargePower", "icon": "information-outline", "enable": False},
    {"name": "Grid max Discharge Power", "key": "GridDischargePower", "icon": "information-outline", "enable": False},
    {"name": "Undoc 8300 AppMode", "key": "undoc8300appmode", "icon": "information-outline", "enable": False},
    {"name": "Undoc 8302 ChargePower", "key": "undoc8302chargepower", "icon": "information-outline", "enable": False},
    {"name": "Undoc 8303 ChargePower", "key": "undoc8303chargepower", "icon": "information-outline", "enable": False},

=======
    {"name": "Battery 2 Fault", "key": "Bat2FaultMSG", "icon": "alert", "enable": False},
    {"name": "Battery 2 Warning", "key": "Bat2WarnMSG", "icon": "alert", "enable": False},
    {"name": "Battery 3 Fault", "key": "Bat3FaultMSG", "icon": "alert", "enable": False},
    {"name": "Battery 3 Warning", "key": "Bat3WarnMSG", "icon": "alert", "enable": False},
    {"name": "Battery 4 Fault", "key": "Bat4FaultMSG", "icon": "alert", "enable": False},
    {"name": "Battery 4 Warning", "key": "Bat4WarnMSG", "icon": "alert", "enable": False},
>>>>>>> cf815f33
]
    


energy_sensors = [
    {"name": "Power current day", "key": "todayenergy", "enable": True, "icon": "solar-power"},
    {"name": "Power current month", "key": "monthenergy", "enable": False, "icon": "solar-power"},
    {"name": "Power current year", "key": "yearenergy", "enable": False, "icon": "solar-power"},
    {"name": "Total power generation", "key": "totalenergy", "enable": False, "icon": "solar-power"},
    {"name": "Battery Today Charge", "key": "bat_today_charge", "enable": False, "icon": "battery-charging"},
    {"name": "Battery Month Charge", "key": "bat_month_charge", "enable": False, "icon": "battery-charging"},
    {"name": "Battery Year Charge", "key": "bat_year_charge", "enable": False, "icon": "battery-charging"},
    {"name": "Battery Total Charge", "key": "bat_total_charge", "enable": False, "icon": "battery-charging-100"},
    {"name": "Battery Today Discharge", "key": "bat_today_discharge", "enable": False, "icon": "battery-minus"},
    {"name": "Battery Month Discharge", "key": "bat_month_discharge", "enable": False, "icon": "battery-minus"},
    {"name": "Battery Year Discharge", "key": "bat_year_discharge", "enable": False, "icon": "battery-minus"},
    {"name": "Battery Total Discharge", "key": "bat_total_discharge", "enable": False, "icon": "battery-minus"},
    {"name": "Inverter Today Generation", "key": "inv_today_gen", "enable": False, "icon": "solar-power"},
    {"name": "Inverter Month Generation", "key": "inv_month_gen", "enable": False, "icon": "solar-power"},
    {"name": "Inverter Year Generation", "key": "inv_year_gen", "enable": False, "icon": "solar-power"},
    {"name": "Inverter Total Generation", "key": "inv_total_gen", "enable": False, "icon": "solar-power"},
    {"name": "Total Today Load", "key": "total_today_load", "enable": True, "icon": "home-import-outline"},
    {"name": "Total Month Load", "key": "total_month_load", "enable": False, "icon": "home-import-outline"},
    {"name": "Total Year Load", "key": "total_year_load", "enable": False, "icon": "home-import-outline"},
    {"name": "Total Load", "key": "total_total_load", "enable": True, "icon": "home-import-outline"},
    {"name": "Sell Today Energy", "key": "sell_today_energy", "enable": False, "icon": "solar-power"},
    {"name": "Sell Month Energy", "key": "sell_month_energy", "enable": False, "icon": "solar-power"},
    {"name": "Sell Year Energy", "key": "sell_year_energy", "enable": False, "icon": "solar-power"},
    {"name": "Sell Total Energy", "key": "sell_total_energy", "enable": False, "icon": "solar-power"},
    {"name": "Sell Today Energy 2", "key": "sell_today_energy_2", "enable": False, "icon": "solar-power"},
    {"name": "Sell Month Energy 2", "key": "sell_month_energy_2", "enable": False, "icon": "solar-power"},
    {"name": "Sell Year Energy 2", "key": "sell_year_energy_2", "enable": False, "icon": "solar-power"},
    {"name": "Sell Total Energy 2", "key": "sell_total_energy_2", "enable": False, "icon": "solar-power"},
    {"name": "Sell Today Energy 3", "key": "sell_today_energy_3", "enable": False, "icon": "solar-power"},
    {"name": "Sell Month Energy 3", "key": "sell_month_energy_3", "enable": False, "icon": "solar-power"},
    {"name": "Sell Year Energy 3", "key": "sell_year_energy_3", "enable": False, "icon": "solar-power"},
    {"name": "Sell Total Energy 3", "key": "sell_total_energy_3", "enable": False, "icon": "solar-power"},
    {"name": "Feed-in Today Energy", "key": "feedin_today_energy", "enable": False, "icon": "transmission-tower"},
    {"name": "Feed-in Month Energy", "key": "feedin_month_energy", "enable": False, "icon": "transmission-tower"},
    {"name": "Feed-in Year Energy", "key": "feedin_year_energy", "enable": False, "icon": "transmission-tower"},
    {"name": "Feed-in Total Energy", "key": "feedin_total_energy", "enable": False, "icon": "transmission-tower"},
    {"name": "Feed-In Today Energy 2", "key": "feedin_today_energy_2", "enable": False, "icon": "transmission-tower"},
    {"name": "Feed-In Month Energy 2", "key": "feedin_month_energy_2", "enable": False, "icon": "calendar-month"},
    {"name": "Feed-In Year Energy 2", "key": "feedin_year_energy_2", "enable": False, "icon": "calendar"},
    {"name": "Feed-In Total Energy 2", "key": "feedin_total_energy_2", "enable": False, "icon": "transmission-tower"},
    {"name": "Feed-In Today Energy 3", "key": "feedin_today_energy_3", "enable": False, "icon": "transmission-tower"},
    {"name": "Feed-In Month Energy 3", "key": "feedin_month_energy_3", "enable": False, "icon": "calendar-month"},
    {"name": "Feed-In Year Energy 3", "key": "feedin_year_energy_3", "enable": False, "icon": "calendar"},
    {"name": "Feed-In Total Energy 3", "key": "feedin_total_energy_3", "enable": False, "icon": "transmission-tower"},
    {"name": "Sum All Phases Feed-In Today", "key": "sum_feed_in_today", "enable": True, "icon": "transmission-tower"},
    {"name": "Sum All Phases Feed-In Month", "key": "sum_feed_in_month", "enable": False, "icon": "transmission-tower"},
    {"name": "Sum All Phases Feed-In Year", "key": "sum_feed_in_year", "enable": False, "icon": "transmission-tower"},
    {"name": "Sum All Phases Feed-In Total", "key": "sum_feed_in_total", "enable": False, "icon": "transmission-tower"},
    {"name": "Sum All Phases Sell Today", "key": "sum_sell_today", "enable": True, "icon": "currency-usd"},
    {"name": "Sum All Phases Sell Month", "key": "sum_sell_month", "enable": False, "icon": "currency-usd"},
    {"name": "Sum All Phases Sell Year", "key": "sum_sell_year", "enable": False, "icon": "currency-usd"},
    {"name": "Sum All Phases Sell Total", "key": "sum_sell_total", "enable": False, "icon": "currency-usd"},
    {"name": "Backup Today Load", "key": "backup_today_load", "enable": False, "icon": "lightning-bolt"},
    {"name": "Backup Month Load", "key": "backup_month_load", "enable": False, "icon": "lightning-bolt"},
    {"name": "Backup Year Load", "key": "backup_year_load", "enable": False, "icon": "lightning-bolt"},
    {"name": "Backup Total Load", "key": "backup_total_load", "enable": False, "icon": "lightning-bolt"},

    {"name": "Battery Pack 1 Discharge", "key": "Bat1DischarCap", "icon": "battery", "enable": True},
   
    {"name": "Battery Pack 2 Discharge", "key": "Bat2DischarCap", "icon": "battery", "enable": False},
    
    {"name": "Battery Pack 3 Discharge", "key": "Bat3DischarCap", "icon": "battery", "enable": False},
  
    {"name": "Battery Pack 4 Discharge", "key": "Bat4DischarCap", "icon": "battery", "enable": False},
    

    {"name": "Today PV Energy 2", "key": "today_pv_energy2", "enable": False, "icon": "solar-power"},
    {"name": "Month PV Energy 2", "key": "month_pv_energy2", "enable": False, "icon": "solar-power"},
    {"name": "Year PV Energy 2", "key": "year_pv_energy2", "enable": False, "icon": "solar-power"},
    {"name": "Total PV Energy 2", "key": "total_pv_energy2", "enable": False, "icon": "solar-power"},
    {"name": "Today PV Energy 3", "key": "today_pv_energy3", "enable": False, "icon": "solar-power"},
    {"name": "Month PV Energy 3", "key": "month_pv_energy3", "enable": False, "icon": "solar-power"},
    {"name": "Year PV Energy 3", "key": "year_pv_energy3", "enable": False, "icon": "solar-power"},
    {"name": "Total PV Energy 3", "key": "total_pv_energy3", "enable": False, "icon": "solar-power"},
]
    

# Neue Sensoren für "First Charge" definieren:
first_charge_sensors = [
    {
        "name": "First Charge Start Time",
        "key": "first_charge_start_time",
        "icon": "clock-outline",
    },
    {
        "name": "First Charge End Time",
        "key": "first_charge_end_time",
        "icon": "clock-outline",
    },
    {
        "name": "First Charge Day Mask",
        "key": "first_charge_day_mask",
        "icon": "calendar",
    },
    {
        "name": "First Charge Power Percent",
        "key": "first_charge_power_percent",
        "icon": "flash",
        "unit_of_measurement": "%"  # Override of the unit here
    },
]



SENSOR_TYPES = {
    **create_sensor_descriptions(power_sensors_group, power_sensors),
    **create_sensor_descriptions(voltage_sensors_group, voltage_sensors),
    **create_sensor_descriptions(current_sensors_group, current_sensors),
    **create_sensor_descriptions(temperature_sensors_group, temperature_sensors),
    **create_sensor_descriptions(energy_sensors_group, energy_sensors),
    **create_sensor_descriptions(information_sensors_group, information_sensors),
    **create_sensor_descriptions(iso_resistance_sensors_group, iso_resistance_sensors),
    **create_sensor_descriptions(battery_sensors_group, battery_sensors), 
    **create_sensor_descriptions(gfci_sensors_group,gfci_sensors),
    **create_sensor_descriptions(frequency_sensors_group,frequency_sensors),
    **create_sensor_descriptions(schedule_sensors_group, first_charge_sensors),
   
}


DEVICE_STATUSSES = {
    0: "Initialization",
    1: "Waiting",
    2: "Running",
    3: "Offnet mode, used for energy storage",
    4: "Grid on-load mode, used for energy storage",
    5: "Fault",
    6: "Update",
    7: "Test",
    8: "Self-checking",
    9: "Reset",
}

FAULT_MESSAGES = {
    0: {
		0x00000001: "Lost Com. H ↔ M Err",
		0x00000002: "Meter lost Meter",
		0x00000004: "HIMI Eeprom error",
		0x00000008: "HMI RTC Err",
		0x00000010: "BMS Device Error",
		0x00000020: "BMS lost communication warning",
		0x00000040: "Reserved (bit 71)",
		0x00000080: "Reserved (bit 72)",
		0x00000100: "Reserved (bit 73)",
		0x00000200: "Reserved (bit 74)",
		0x00000400: "Reserved (bit 75)",
		0x00000800: "R Phase voltage high fault",
		0x00001000: "R Phase voltage low fault",
		0x00002000: "S Phase voltage high fault",
		0x00004000: "S Phase voltage low fault",
		0x00008000: "T Phase voltage high fault",
		0x00010000: "T Phase voltage low fault",
		0x00020000: "Frequency High Fault",
		0x00040000: "Frequency Low Fault ",
		0x00080000: "Reserved (bit 84)",
		0x00100000: "Reserved (bit 85)",
		0x00200000: "Reserved (bit 86)",
		0x00400000: "Reserved (bit 87)",
		0x00800000: "No Grid Fault",
		0x01000000: "PV Input Mode Fault",
		0x02000000: "Hardware HW PV Curr High Fault",
		0x04000000: "PV Voltage",
		0x08000000: "Hardware HW Bus Volt High Fault",
		0x10000000: "Reserved (bit 93)",
		0x20000000: "Reserved (bit 94)",
		0x40000000: "Reserved (bit 95)",
		0x80000000: "Reserved (bit 96)",
},



    1: {
		0x00000001: "Master Bus Voltage High",
		0x00000002: "Master Bus Voltage Low",
		0x00000004: "Master Grid Phase Error",
		0x00000008: "Master PV Voltage High Error",
		0x00000010: "Master Islanding Error",
		0x00000020: "Reserved (bit 6)",
		0x00000040: "Master PV Input Error",
		0x00000080: "Communication between DSP and PC lost",
		0x00000100: "Master HW Bus Voltage High",
		0x00000200: "Master HW PV Current High",
		0x00000400: "Reserved (bit 11)",
		0x00000800: "Master HW Inv Current High",
		0x00001000: "Reserved (bit 13)",
		0x00002000: "Reserved (bit 14)",
		0x00004000: "Master Grid NE Voltage Error",
		0x00008000: "Master DRM0 Error",
		0x00010000: "Master Fan 1 Error",
		0x00020000: "Master Fan 2 Error",
		0x00040000: "Master Fan 3 Error",
		0x00080000: "Master Fan 4 Error",
		0x00100000: "Master Arc Error",
		0x00200000: "Master SW PV Current High",
		0x00400000: "Master Battery Voltage High",
		0x00800000: "Master Battery Current High",
		0x01000000: "Master Battery Charge Voltage High",
		0x02000000: "Master Battery Overload",
		0x04000000: "Master Battery Soft Connect Timeout",
		0x08000000: "Master Output Overload",
		0x10000000: "Master Battery Open Circuit Error",
		0x20000000: "Master Battery Discharge Voltage Low",
		0x40000000: "Authority expires",
		0x80000000: "Lost Communication D <-> C",
    },

    
    
        
    2: {
		0x80000000: "Bus Voltage Balance Error",
		0x40000000: "ISO Error",
		0x20000000: "Phase 3 DCI Error",
		0x10000000: "Phase 2 DCI Error",
		0x08000000: "Phase 1 DCI Error",
		0x04000000: "GFCI Error",
		0x02000000: "Reserved (bit 58)",
		0x01000000: "Reserved (bit 57)",
		0x00800000: "No Grid Error",
		0x00400000: "Phase 3 DCV Current Error",
		0x00200000: "Phase 2 DCV Current Error",
		0x00100000: "Phase 1 DCV Current Error",
		0x00080000: "Reserved (bit 52)",
		0x00040000: "Grid Frequency Low",
		0x00020000: "Grid Frequency High",
		0x00010000: "Reserved (bit 49)",
		0x00008000: "OffGrid Voltage Low",
		0x00004000: "Voltage of Master host power network is 10 Min High under voltage",
		0x00002000: "Phase 3 Voltage Low",
		0x00001000: "Phase 3 Voltage High",
		0x00000800: "Phase 2 Voltage Low",
		0x00000400: "Phase 2 Voltage High",
		0x00000200: "Phase 1 Voltage Low",
		0x00000100: "Phase 1 Voltage High",
		0x00000080: "Current Sensor Error",
		0x00000040: "DCI Device Error",
		0x00000020: "GFCI Device Error",
		0x00000010: "Communication Error M <-> S",
		0x00000008: "Temperature Low Error",
		0x00000004: "Temperature High Error",
		0x00000002: "EEPROM Error",
		0x00000001: "Relay Error",
    },


}<|MERGE_RESOLUTION|>--- conflicted
+++ resolved
@@ -107,12 +107,9 @@
     icon="mdi:sine-wave"  # Suitable icon for frequency
 )
 
-<<<<<<< HEAD
-# Neue Gruppe für Zeit- bzw. Scheduling-Daten
-=======
+
 
 # New group for time and scheduling data
->>>>>>> cf815f33
 schedule_sensors_group = SensorGroup(
     unit_of_measurement=None,
     icon="mdi:clock-outline",
@@ -304,13 +301,12 @@
     
     {"name": "Battery 1 Fault", "key": "Bat1FaultMSG", "icon": "alert", "enable": True},
     {"name": "Battery 1 Warning", "key": "Bat1WarnMSG", "icon": "alert", "enable": True},
-<<<<<<< HEAD
-    {"name": "Battery 2 Fault", "key": "Bat2FaultMSG", "icon": "alert", "enable": True},
-    {"name": "Battery 2 Warning", "key": "Bat2WarnMSG", "icon": "alert", "enable": True},
-    {"name": "Battery 3 Fault", "key": "Bat3FaultMSG", "icon": "alert", "enable": True},
-    {"name": "Battery 3 Warning", "key": "Bat3WarnMSG", "icon": "alert", "enable": True},
-    {"name": "Battery 4 Fault", "key": "Bat4FaultMSG", "icon": "alert", "enable": True},
-    {"name": "Battery 4 Warning", "key": "Bat4WarnMSG", "icon": "alert", "enable": True},
+    {"name": "Battery 2 Fault", "key": "Bat2FaultMSG", "icon": "alert", "enable": False},
+    {"name": "Battery 2 Warning", "key": "Bat2WarnMSG", "icon": "alert", "enable": False},
+    {"name": "Battery 3 Fault", "key": "Bat3FaultMSG", "icon": "alert", "enable": False},
+    {"name": "Battery 3 Warning", "key": "Bat3WarnMSG", "icon": "alert", "enable": False},
+    {"name": "Battery 4 Fault", "key": "Bat4FaultMSG", "icon": "alert", "enable": False},
+    {"name": "Battery 4 Warning", "key": "Bat4WarnMSG", "icon": "alert", "enable": False},
 
     {"name": "Passive Charge Enable", "key": "PassiveChargeEnable", "icon": "information-outline", "enable": False},
     {"name": "Passive GridChargePower", "key": "PassiveGridChargePower", "icon": "information-outline", "enable": False},
@@ -327,15 +323,6 @@
     {"name": "Undoc 8300 AppMode", "key": "undoc8300appmode", "icon": "information-outline", "enable": False},
     {"name": "Undoc 8302 ChargePower", "key": "undoc8302chargepower", "icon": "information-outline", "enable": False},
     {"name": "Undoc 8303 ChargePower", "key": "undoc8303chargepower", "icon": "information-outline", "enable": False},
-
-=======
-    {"name": "Battery 2 Fault", "key": "Bat2FaultMSG", "icon": "alert", "enable": False},
-    {"name": "Battery 2 Warning", "key": "Bat2WarnMSG", "icon": "alert", "enable": False},
-    {"name": "Battery 3 Fault", "key": "Bat3FaultMSG", "icon": "alert", "enable": False},
-    {"name": "Battery 3 Warning", "key": "Bat3WarnMSG", "icon": "alert", "enable": False},
-    {"name": "Battery 4 Fault", "key": "Bat4FaultMSG", "icon": "alert", "enable": False},
-    {"name": "Battery 4 Warning", "key": "Bat4WarnMSG", "icon": "alert", "enable": False},
->>>>>>> cf815f33
 ]
     
 
